--- conflicted
+++ resolved
@@ -173,14 +173,12 @@
                    Uinteger (OLSR_WILL_ALWAYS),
                    MakeUintegerAccessor (&AgentImpl::m_willingness),
                    MakeUintegerChecker<uint8_t> ())
-    .AddAttribute ("UseL2Notifications", "XXX",
-                   Boolean (false),
-                   MakeBooleanAccessor (&AgentImpl::m_useL2Notifications),
-                   MakeBooleanChecker ())
     .AddTraceSource ("Rx", "Receive OLSR packet.",
                      MakeTraceSourceAccessor (&AgentImpl::m_rxPacketTrace))
     .AddTraceSource ("Tx", "Send OLSR packet.",
                      MakeTraceSourceAccessor (&AgentImpl::m_txPacketTrace))
+    .AddTraceSource ("RoutingTableChanged", "The OLSR routing table has changed.",
+		     MakeTraceSourceAccessor (&AgentImpl::m_routingTableChanged))
     ;
   return tid;
 }
@@ -301,36 +299,7 @@
   m_mainAddress = m_ipv4->GetAddress (interface);
 }
 
-<<<<<<< HEAD
-
-Ptr<TraceResolver> 
-AgentImpl::GetTraceResolver (void) const
-{
-  Ptr<CompositeTraceResolver> resolver = Create<CompositeTraceResolver> ();
-  resolver->AddSource ("rx",
-                       TraceDoc ("receive OLSR packet",
-                                 "const olsr::PacketHeader &", "header of OLSR packet received",
-                                 "const olsr::MessageList &", "list of OLSR messages contained in the packet"
-                                 ),
-                       m_rxPacketTrace);
-  resolver->AddSource ("tx",
-                       TraceDoc ("send OLSR packet",
-                                 "const olsr::PacketHeader &", "header of OLSR packet sent",
-                                 "const olsr::MessageList &", "list of OLSR messages contained in the packet"
-                                 ),
-                       m_txPacketTrace);
-  resolver->AddSource ("RoutingTableChanged",
-                       TraceDoc ("the OLSR routing table has changed",
-                                 "uint32_t", "size of the new routing table"
-                                 ),
-                       m_routingTableChanged);
-  resolver->SetParentResolver (Object::GetTraceResolver ());
-  return resolver;
-}
-
-
-=======
->>>>>>> 0c586271
+
 //
 // \brief Processes an incoming %OLSR packet following RFC 3626 specification.
 void
