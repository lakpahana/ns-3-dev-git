--- conflicted
+++ resolved
@@ -53,13 +53,13 @@
   NS_LOG_FUNCTION_NOARGS ();
 }
 
-<<<<<<< HEAD
 void
 Socket::SetCloseUnblocksCallback (Callback<void,Ptr<Socket> > closeUnblocks)
 {
   NS_LOG_FUNCTION_NOARGS ();
   m_closeUnblocks = closeUnblocks;
-=======
+}
+
 Ptr<Socket> 
 Socket::CreateSocket (Ptr<Node> node, TypeId tid)
 {
@@ -68,7 +68,6 @@
   s = socketFactory->CreateSocket ();
   NS_ASSERT (s != 0);
   return s;
->>>>>>> ad374c8d
 }
 
 void 
